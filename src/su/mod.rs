use crate::common::error::Error;
use crate::exec::{ExitReason, RunOptions};
use crate::log::user_warn;
use crate::pam::{CLIConverser, PamContext, PamError, PamErrorType};
use crate::system::term::current_tty_name;
use std::{env, process};

use cli::{SuAction, SuOptions};
use context::SuContext;

mod cli;
mod context;

const VERSION: &str = env!("CARGO_PKG_VERSION");

fn authenticate(
    requesting_user: &str,
    user: &str,
    login: bool,
) -> Result<PamContext<CLIConverser>, Error> {
    let context = if login { "su-l" } else { "su" };
    let use_stdin = true;
    let mut pam = PamContext::builder_cli("su", use_stdin, Default::default())
        .target_user(user)
        .service_name(context)
        .build()?;
    pam.set_requesting_user(requesting_user)?;

    // attempt to set the TTY this session is communicating on
    if let Ok(pam_tty) = current_tty_name() {
        pam.set_tty(&pam_tty)?;
    }

    pam.mark_silent(true);
    pam.mark_allow_null_auth_token(false);

    pam.set_user(user)?;

    let mut max_tries = 3;
    let mut current_try = 0;

    loop {
        current_try += 1;
        match pam.authenticate() {
            // there was no error, so authentication succeeded
            Ok(_) => break,

            // maxtries was reached, pam does not allow any more tries
            Err(PamError::Pam(PamErrorType::MaxTries, _)) => {
                return Err(Error::MaxAuthAttempts(current_try));
            }

            // there was an authentication error, we can retry
            Err(PamError::Pam(PamErrorType::AuthError, _)) => {
                max_tries -= 1;
                if max_tries == 0 {
                    return Err(Error::MaxAuthAttempts(current_try));
                } else {
                    user_warn!("Authentication failed, try again.");
                }
            }

            // there was another pam error, return the error
            Err(e) => {
                return Err(e.into());
            }
        }
    }

    pam.validate_account_or_change_auth_token()?;
    pam.open_session()?;

    Ok(pam)
}

fn run(options: SuOptions) -> Result<(), Error> {
    // lookup user and build context object
    let context = SuContext::from_env(options)?;

    // authenticate the target user
<<<<<<< HEAD
    let mut pam: PamContext<CLIConverser> = authenticate(&context.user().name, context.is_login())?;

    // su in all cases uses PAM (pam_getenvlist(3)) to do the
    // final environment modification. Command-line options such as
    // --login and --preserve-environment affect the environment before
    // it is modified by PAM.
    let mut environment = context.environment.clone();
    environment.extend(pam.env()?);
=======
    let mut pam = authenticate(
        &context.requesting_user().name,
        &context.user().name,
        context.is_login(),
    )?;
>>>>>>> a68e422e

    let pid = context.process.pid;

    // run command and return corresponding exit code
    let (reason, emulate_default_handler) = crate::exec::run_command(context, environment)?;

    // closing the pam session is best effort, if any error occurs we cannot
    // do anything with it
    let _ = pam.close_session();

    // Run any clean-up code before this line.
    emulate_default_handler();

    match reason {
        ExitReason::Code(code) => process::exit(code),
        ExitReason::Signal(signal) => {
            crate::system::kill(pid, signal)?;
        }
    }

    Ok(())
}

pub fn main() {
    let su_options = SuOptions::from_env().unwrap();

    match su_options.action {
        SuAction::Help => {
            println!("Usage: su [options] [-] [<user> [<argument>...]]");
            std::process::exit(0);
        }
        SuAction::Version => {
            eprintln!("su-rs {VERSION}");
            std::process::exit(0);
        }
        SuAction::Run => match run(su_options) {
            Err(Error::CommandNotFound(c)) => {
                eprintln!("su: {}", Error::CommandNotFound(c));
                std::process::exit(127);
            }
            Err(Error::InvalidCommand(c)) => {
                eprintln!("su: {}", Error::InvalidCommand(c));
                std::process::exit(126);
            }
            Err(e) => {
                eprintln!("su: {e}");
                std::process::exit(1);
            }
            _ => {}
        },
    };
}<|MERGE_RESOLUTION|>--- conflicted
+++ resolved
@@ -78,8 +78,11 @@
     let context = SuContext::from_env(options)?;
 
     // authenticate the target user
-<<<<<<< HEAD
-    let mut pam: PamContext<CLIConverser> = authenticate(&context.user().name, context.is_login())?;
+    let mut pam: PamContext<CLIConverser> = authenticate(
+        &context.requesting_user().name,
+        &context.user().name,
+        context.is_login(),
+    )?;
 
     // su in all cases uses PAM (pam_getenvlist(3)) to do the
     // final environment modification. Command-line options such as
@@ -87,13 +90,6 @@
     // it is modified by PAM.
     let mut environment = context.environment.clone();
     environment.extend(pam.env()?);
-=======
-    let mut pam = authenticate(
-        &context.requesting_user().name,
-        &context.user().name,
-        context.is_login(),
-    )?;
->>>>>>> a68e422e
 
     let pid = context.process.pid;
 
